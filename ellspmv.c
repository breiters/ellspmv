<<<<<<< HEAD
/*
 * Benchmark program for ELLPACK SpMV
 * Copyright (C) 2023 James D. Trotter
=======
/* Benchmark program for ELLPACK SpMV
 *
 * Copyright (C) 2022 James D. Trotter
>>>>>>> ef46ef0b
 *
 * This program is free software: you can redistribute it and/or
 * modify it under the terms of the GNU General Public License as
 * published by the Free Software Foundation, either version 3 of the
 * License, or (at your option) any later version.
 *
 * This program is distributed in the hope that it will be useful, but
 * WITHOUT ANY WARRANTY; without even the implied warranty of
 * MERCHANTABILITY or FITNESS FOR A PARTICULAR PURPOSE.  See the GNU
 * General Public License for more details.
 *
 * You should have received a copy of the GNU General Public License
 * along with this program.  If not, see
 * <https://www.gnu.org/licenses/>.
 *
<<<<<<< HEAD
 * Authors: James D. Trotter <james@simula.no>
 * Last modified: 2023-02-10
 *
=======
>>>>>>> ef46ef0b
 * Benchmarking program for sparse matrix-vector multiplication (SpMV)
 * with matrices in ELLPACK format.
 *
 * Authors:
 *  James D. Trotter <james@simula.no>
 *  Sergej Breiter <breiter@nm.ifi.lmu.de>
 *
 *
 * History:
 *
 *  1.1 — 2022-10-23:
 *
 *   - add cache partitioning for A64FX
 *
 *  1.0 — 2022-05-16:
 *
 *   - initial version
 */

#include <errno.h>

#ifdef WITH_OPENMP
#include <omp.h>
#endif

#include <unistd.h>

#include <float.h>
#include <inttypes.h>
#include <limits.h>
#include <locale.h>
#include <math.h>
#include <stdbool.h>
#include <stdio.h>
#include <stdlib.h>
#include <string.h>
#include <time.h>

const char * program_name = "ellspmv";
const char * program_version = "1.1";
const char * program_copyright =
    "Copyright (C) 2022 James D. Trotter";
const char * program_license =
    "License GPLv3+: GNU GPL version 3 or later <https://gnu.org/licenses/gpl.html>\n"
    "This is free software: you are free to change and redistribute it.\n"
    "There is NO WARRANTY, to the extent permitted by law.";
const char * program_invocation_name;
const char * program_invocation_short_name;

/**
 * ‘program_options’ contains data to related program options.
 */
struct program_options
{
    char * Apath;
    char * ypath;
    bool separate_diagonal;
    int repeat;
    int verbose;
    int quiet;
};

/**
 * ‘program_options_init()’ configures the default program options.
 */
static int program_options_init(
    struct program_options * args)
{
    args->Apath = NULL;
    args->ypath = NULL;
    args->separate_diagonal = false;
    args->repeat = 1;
    args->quiet = 0;
    args->verbose = 0;
    return 0;
}

/**
 * ‘program_options_free()’ frees memory and other resources
 * associated with parsing program options.
 */
static void program_options_free(
    struct program_options * args)
{
    if (args->ypath) free(args->ypath);
    if (args->Apath) free(args->Apath);
}

/**
 * ‘program_options_print_usage()’ prints a usage text.
 */
static void program_options_print_usage(
    FILE * f)
{
    fprintf(f, "Usage: %s [OPTION..] A [y]\n", program_name);
}

/**
 * ‘program_options_print_help()’ prints a help text.
 */
static void program_options_print_help(
    FILE * f)
{
    program_options_print_usage(f);
    fprintf(f, "\n");
    fprintf(f, " Multiply a matrix by a vector.\n");
    fprintf(f, "\n");
    fprintf(f, " The operation performed is ‘y := A*x + y’, where\n");
    fprintf(f, " ‘A’ is a matrix, and ‘x’ and ‘y’ are vectors.\n");
    fprintf(f, "\n");
    fprintf(f, " Positional arguments are:\n");
    fprintf(f, "  A\tpath to Matrix Market file for the matrix A\n");
    fprintf(f, "  y\toptional path for writing the result vector y\n");
    fprintf(f, "\n");
    fprintf(f, " Other options are:\n");
    fprintf(f, "  --separate-diagonal\t\tstore diagonal nonzeros separately\n");
    fprintf(f, "  --repeat=N\t\trepeat matrix-vector multiplication N times\n");
    fprintf(f, "  -q, --quiet\t\tdo not print Matrix Market output\n");
    fprintf(f, "  -v, --verbose\t\tbe more verbose\n");
    fprintf(f, "\n");
    fprintf(f, "  -h, --help\t\tdisplay this help and exit\n");
    fprintf(f, "  --version\t\tdisplay version information and exit\n");
    fprintf(f, "\n");
    fprintf(f, "Report bugs to: <james@simula.no>\n");
}

/**
 * ‘program_options_print_version()’ prints version information.
 */
static void program_options_print_version(
    FILE * f)
{
    fprintf(f, "%s %s\n", program_name, program_version);
    fprintf(f, "%s\n", program_copyright);
    fprintf(f, "%s\n", program_license);
#if defined(__FCC_version__) && defined(USE_A64FX_SECTOR_CACHE)
    fprintf(f, "Fujitsu A64FX sector cache support enabled (L2 ways: %d)\n", L2WAYS);
#endif
}

/**
 * ‘parse_long_long_int()’ parses a string to produce a number that
 * may be represented with the type ‘long long int’.
 */
static int parse_long_long_int(
    const char * s,
    char ** outendptr,
    int base,
    long long int * out_number,
    int64_t * bytes_read)
{
    errno = 0;
    char * endptr;
    long long int number = strtoll(s, &endptr, base);
    if ((errno == ERANGE && (number == LLONG_MAX || number == LLONG_MIN)) ||
        (errno != 0 && number == 0))
        return errno;
    if (outendptr) *outendptr = endptr;
    if (bytes_read) *bytes_read += endptr - s;
    *out_number = number;
    return 0;
}

/**
 * ‘parse_int()’ parses a string to produce a number that may be
 * represented as an integer.
 *
 * The number is parsed using ‘strtoll()’, following the conventions
 * documented in the man page for that function.  In addition, some
 * further error checking is performed to ensure that the number is
 * parsed correctly.  The parsed number is stored in ‘x’.
 *
 * If ‘endptr’ is not ‘NULL’, the address stored in ‘endptr’ points to
 * the first character beyond the characters that were consumed during
 * parsing.
 *
 * On success, ‘0’ is returned. Otherwise, if the input contained
 * invalid characters, ‘EINVAL’ is returned. If the resulting number
 * cannot be represented as a signed integer, ‘ERANGE’ is returned.
 */
int parse_int(
    int * x,
    const char * s,
    char ** endptr,
    int64_t * bytes_read)
{
    long long int y;
    int err = parse_long_long_int(s, endptr, 10, &y, bytes_read);
    if (err) return err;
    if (y < INT_MIN || y > INT_MAX) return ERANGE;
    *x = y;
    return 0;
}

/**
 * ‘parse_int64_t()’ parses a string to produce a number that may be
 * represented as a signed, 64-bit integer.
 *
 * The number is parsed using ‘strtoll()’, following the conventions
 * documented in the man page for that function.  In addition, some
 * further error checking is performed to ensure that the number is
 * parsed correctly.  The parsed number is stored in ‘x’.
 *
 * If ‘endptr’ is not ‘NULL’, the address stored in ‘endptr’ points to
 * the first character beyond the characters that were consumed during
 * parsing.
 *
 * On success, ‘0’ is returned. Otherwise, if the input contained
 * invalid characters, ‘EINVAL’ is returned. If the resulting number
 * cannot be represented as a signed integer, ‘ERANGE’ is returned.
 */
int parse_int64_t(
    int64_t * x,
    const char * s,
    char ** endptr,
    int64_t * bytes_read)
{
    long long int y;
    int err = parse_long_long_int(s, endptr, 10, &y, bytes_read);
    if (err) return err;
    if (y < INT64_MIN || y > INT64_MAX) return ERANGE;
    *x = y;
    return 0;
}

/**
 * ‘parse_double()’ parses a string to produce a number that may be
 * represented as ‘double’.
 *
 * The number is parsed using ‘strtod()’, following the conventions
 * documented in the man page for that function.  In addition, some
 * further error checking is performed to ensure that the number is
 * parsed correctly.  The parsed number is stored in ‘number’.
 *
 * If ‘endptr’ is not ‘NULL’, the address stored in ‘endptr’ points to
 * the first character beyond the characters that were consumed during
 * parsing.
 *
 * On success, ‘0’ is returned. Otherwise, if the input contained
 * invalid characters, ‘EINVAL’ is returned. If the resulting number
 * cannot be represented as a double, ‘ERANGE’ is returned.
 */
int parse_double(
    double * x,
    const char * s,
    char ** outendptr,
    int64_t * bytes_read)
{
    errno = 0;
    char * endptr;
    *x = strtod(s, &endptr);
    if ((errno == ERANGE && (*x == HUGE_VAL || *x == -HUGE_VAL)) ||
        (errno != 0 && x == 0)) { return errno; }
    if (outendptr) *outendptr = endptr;
    if (bytes_read) *bytes_read += endptr - s;
    return 0;
}

/**
 * ‘parse_program_options()’ parses program options.
 */
static int parse_program_options(
    int argc,
    char ** argv,
    struct program_options * args,
    int * nargs)
{
    int err;
    *nargs = 0;
    (*nargs)++; argv++;

    /* Set default program options. */
    err = program_options_init(args);
    if (err) return err;

    /* Parse program options. */
    int num_positional_arguments_consumed = 0;
    while (*nargs < argc) {
        if (strcmp(argv[0], "--separate-diagonal") == 0) {
            args->separate_diagonal = true;
            (*nargs)++; argv++; continue;
        }

        if (strcmp(argv[0], "--repeat") == 0) {
            if (argc - *nargs < 2) { program_options_free(args); return EINVAL; }
            (*nargs)++; argv++;
            err = parse_int(&args->repeat, argv[0], NULL, NULL);
            if (err) { program_options_free(args); return err; }
            (*nargs)++; argv++; continue;
        } else if (strstr(argv[0], "--repeat=") == argv[0]) {
            err = parse_int(
                &args->repeat, argv[0] + strlen("--repeat="), NULL, NULL);
            if (err) { program_options_free(args); return err; }
            (*nargs)++; argv++; continue;
        }

        if (strcmp(argv[0], "-q") == 0 || strcmp(argv[0], "--quiet") == 0) {
            args->quiet = 1;
            (*nargs)++; argv++; continue;
        }

        if (strcmp(argv[0], "-v") == 0 || strcmp(argv[0], "--verbose") == 0) {
            args->verbose++;
            (*nargs)++; argv++; continue;
        }

        /* If requested, print program help text. */
        if (strcmp(argv[0], "-h") == 0 || strcmp(argv[0], "--help") == 0) {
            program_options_free(args);
            program_options_print_help(stdout);
            exit(EXIT_SUCCESS);
        }

        /* If requested, print program version information. */
        if (strcmp(argv[0], "--version") == 0) {
            program_options_free(args);
            program_options_print_version(stdout);
            exit(EXIT_SUCCESS);
        }

        /* Stop parsing options after '--'.  */
        if (strcmp(argv[0], "--") == 0) {
            (*nargs)++; argv++;
            break;
        }

        /*
         * Parse positional arguments.
         */
        if (num_positional_arguments_consumed == 0) {
            args->Apath = strdup(argv[0]);
            if (!args->Apath) { program_options_free(args); return errno; }
        } else if (num_positional_arguments_consumed == 1) {
            args->ypath = strdup(argv[0]);
            if (!args->ypath) { program_options_free(args); return errno; }
        } else { program_options_free(args); return EINVAL; }
        num_positional_arguments_consumed++;
        (*nargs)++; argv++;
    }

    if (num_positional_arguments_consumed < 1) {
        program_options_free(args);
        program_options_print_usage(stdout);
        exit(EXIT_FAILURE);
    }
    return 0;
}

/**
 * `timespec_duration()` is the duration, in seconds, elapsed between
 * two given time points.
 */
static double timespec_duration(
    struct timespec t0,
    struct timespec t1)
{
    return (t1.tv_sec - t0.tv_sec) +
        (t1.tv_nsec - t0.tv_nsec) * 1e-9;
}

/**
 * ‘freadline()’ reads a single line from a stream.
 */
static int freadline(char * linebuf, size_t line_max, FILE * f) {
    char * s = fgets(linebuf, line_max+1, f);
    if (!s && feof(f)) return -1;
    else if (!s) return errno;
    int n = strlen(s);
    if (n > 0 && n == line_max && s[n-1] != '\n') return EOVERFLOW;
    return 0;
}

static int mtxfile_fread_header(
    int * num_rows,
    int * num_columns,
    int64_t * num_nonzeros,
    FILE * f,
    int64_t * lines_read,
    int64_t * bytes_read)
{
    int line_max = sysconf(_SC_LINE_MAX);
    char * linebuf = malloc(line_max+1);
    if (!linebuf) return errno;

    /* read and parse header line */
    int err = freadline(linebuf, line_max, f);
    if (err) { free(linebuf); return err; }
    char * s = linebuf;
    char * t = s;
    if (strncmp("%%MatrixMarket ", t, strlen("%%MatrixMarket ")) == 0) {
        t += strlen("%%MatrixMarket ");
    } else { free(linebuf); return EINVAL; }
    if (bytes_read) *bytes_read += t-s;
    s = t;
    if (strncmp("matrix ", t, strlen("matrix ")) == 0) {
        t += strlen("matrix ");
    } else { free(linebuf); return EINVAL; }
    if (bytes_read) *bytes_read += t-s;
    s = t;
    if (strncmp("coordinate ", t, strlen("coordinate ")) == 0) {
        t += strlen("coordinate ");
    } else { free(linebuf); return EINVAL; }
    if (bytes_read) *bytes_read += t-s;
    s = t;
    if (strncmp("real ", t, strlen("real ")) == 0) {
        t += strlen("real ");
    } else { free(linebuf); return EINVAL; }
    if (bytes_read) *bytes_read += t-s;
    s = t;
    if (strncmp("general", t, strlen("general")) == 0) {
        t += strlen("general");
    } else if (strncmp("symmetric", t, strlen("symmetric")) == 0) {
        t += strlen("symmetric");
    } else { free(linebuf); return EINVAL; }
    if (bytes_read) *bytes_read += t-s;
    s = t;

    /* skip lines starting with '%' */
    do {
        if (lines_read) (*lines_read)++;
        err = freadline(linebuf, line_max, f);
        if (err) { free(linebuf); return err; }
        s = t = linebuf;
    } while (linebuf[0] == '%');

    /* parse size line */
    err = parse_int(num_rows, s, &t, bytes_read);
    if (err) { free(linebuf); return err; }
    if (s == t || *t != ' ') { free(linebuf); return EINVAL; }
    if (bytes_read) (*bytes_read)++;
    s = t+1;
    err = parse_int(num_columns, s, &t, bytes_read);
    if (err) { free(linebuf); return err; }
    if (s == t || *t != ' ') { free(linebuf); return EINVAL; }
    if (bytes_read) (*bytes_read)++;
    s = t+1;
    err = parse_int64_t(num_nonzeros, s, &t, bytes_read);
    if (err) { free(linebuf); return err; }
    if (s == t) { free(linebuf); return EINVAL; }
    free(linebuf);
    return 0;
}

static int mtxfile_fread_data(
    int num_rows,
    int num_columns,
    int64_t num_nonzeros,
    int * rowidx,
    int * colidx,
    double * a,
    FILE * f,
    int64_t * lines_read,
    int64_t * bytes_read)
{
    int line_max = sysconf(_SC_LINE_MAX);
    char * linebuf = malloc(line_max+1);
    if (!linebuf) return errno;
    for (int64_t i = 0; i < num_nonzeros; i++) {
        int err = freadline(linebuf, line_max, f);
        if (err) { free(linebuf); return err; }
        char * s = linebuf;
        char * t = s;
        err = parse_int(&rowidx[i], s, &t, bytes_read);
        if (err) { free(linebuf); return err; }
        if (s == t || *t != ' ') { free(linebuf); return EINVAL; }
        if (bytes_read) (*bytes_read)++;
        s = t+1;
        err = parse_int(&colidx[i], s, &t, bytes_read);
        if (err) { free(linebuf); return err; }
        if (s == t || *t != ' ') { free(linebuf); return EINVAL; }
        if (bytes_read) (*bytes_read)++;
        s = t+1;
        err = parse_double(&a[i], s, &t, bytes_read);
        if (err) { free(linebuf); return err; }
        if (s == t) { free(linebuf); return EINVAL; }
    }
    free(linebuf);
    return 0;
}

static int ell_from_coo_size(
    int num_rows,
    int num_columns,
    int64_t num_nonzeros,
    const int * rowidx,
    const int * colidx,
    const double * a,
    int64_t * rowptr,
    int64_t * ellsize,
    int * rowsize,
    int * diagsize,
    bool separate_diagonal)
{
    int rowmax = 0;
    for (int i = 0; i <= num_rows; i++) rowptr[i] = 0;
    for (int64_t k = 0; k < num_nonzeros; k++) {
        if (!separate_diagonal || rowidx[k] != colidx[k])
            rowptr[rowidx[k]]++;
    }
    for (int i = 1; i <= num_rows; i++) {
        rowmax = rowmax >= rowptr[i] ? rowmax : rowptr[i];
        rowptr[i] += rowptr[i-1];
    }
    *rowsize = rowmax;
    *ellsize = num_rows * (*rowsize);
    *diagsize = num_rows < num_columns ? num_rows : num_columns;
    return 0;
}

static int ell_from_coo(
    int num_rows,
    int num_columns,
    int64_t num_nonzeros,
    const int * rowidx,
    const int * colidx,
    const double * a,
    int64_t * rowptr,
    int64_t ellsize,
    int rowsize,
    int * ellcolidx,
    double * ella,
    double * ellad,
    bool separate_diagonal)
{
    for (int i = 0; i <= num_rows; i++) rowptr[i] = 0;
    for (int64_t k = 0; k < num_nonzeros; k++) {
        if (separate_diagonal && rowidx[k] == colidx[k]) {
            ellad[rowidx[k]-1] += a[k];
        } else {
            int i = rowidx[k]-1;
            ellcolidx[i*rowsize+rowptr[i]] = colidx[k]-1;
            ella[i*rowsize+rowptr[i]] = a[k];
            rowptr[i]++;
        }
    }
#ifdef WITH_OPENMP
    #pragma omp for
#endif
    for (int i = 0; i < num_rows; i++) {
        int j =  i < num_columns ? i : num_columns-1;
        for (int64_t l = rowptr[i]; l < rowsize; l++) {
            ellcolidx[i*rowsize+l] = j;
            ella[i*rowsize+l] = 0.0;
        }
    }
    return 0;
}

static int ellgemv(
    int num_rows,
    double * __restrict y,
    int num_columns,
    const double * __restrict x,
    int64_t ellsize,
    int rowsize,
    const int * __restrict colidx,
    const double * __restrict a)
{
#ifdef WITH_OPENMP
    #pragma omp for simd
#endif
    for (int i = 0; i < num_rows; i++) {
        double yi = 0;
        for (int l = 0; l < rowsize; l++)
            yi += a[i*rowsize+l] * x[colidx[i*rowsize+l]];
        y[i] = yi;
    }
    return 0;
}

static int ellgemvsd(
    int num_rows,
    double * __restrict y,
    int num_columns,
    const double * __restrict x,
    int64_t ellsize,
    int rowsize,
    const int * __restrict colidx,
    const double * __restrict a,
    const double * __restrict ad)
{
#if defined(__FCC_version__) && defined(USE_A64FX_SECTOR_CACHE)
    #pragma procedure scache_isolate_way L2=L2WAYS
    #pragma procedure scache_isolate_assign a, colidx
#endif

#ifdef WITH_OPENMP
    #pragma omp for simd
#endif
    for (int i = 0; i < num_rows; i++) {
        double yi = 0;
        for (int l = 0; l < rowsize; l++)
            yi += a[i*rowsize+l] * x[colidx[i*rowsize+l]];
        y[i] += ad[i]*x[i] + yi;
    }
    return 0;
}

static int ellgemv16sd(
    int num_rows,
    double * __restrict y,
    int num_columns,
    const double * __restrict x,
    int64_t ellsize,
    int rowsize,
    const int * __restrict colidx,
    const double * __restrict a,
    const double * __restrict ad)
{
#if defined(__FCC_version__) && defined(USE_A64FX_SECTOR_CACHE)
    #pragma procedure scache_isolate_way L2=L2WAYS
    #pragma procedure scache_isolate_assign a, colidx
#endif

    if (rowsize != 16) return EINVAL;
#ifdef WITH_OPENMP
    #pragma omp for simd
#endif
    for (int i = 0; i < num_rows; i++) {
        y[i] += ad[i]*x[i] +
            a[i*16+ 0] * x[colidx[i*16+ 0]] +
            a[i*16+ 1] * x[colidx[i*16+ 1]] +
            a[i*16+ 2] * x[colidx[i*16+ 2]] +
            a[i*16+ 3] * x[colidx[i*16+ 3]] +
            a[i*16+ 4] * x[colidx[i*16+ 4]] +
            a[i*16+ 5] * x[colidx[i*16+ 5]] +
            a[i*16+ 6] * x[colidx[i*16+ 6]] +
            a[i*16+ 7] * x[colidx[i*16+ 7]] +
            a[i*16+ 8] * x[colidx[i*16+ 8]] +
            a[i*16+ 9] * x[colidx[i*16+ 9]] +
            a[i*16+10] * x[colidx[i*16+10]] +
            a[i*16+11] * x[colidx[i*16+11]] +
            a[i*16+12] * x[colidx[i*16+12]] +
            a[i*16+13] * x[colidx[i*16+13]] +
            a[i*16+14] * x[colidx[i*16+14]] +
            a[i*16+15] * x[colidx[i*16+15]];
    }
    return 0;
}

/**
 * `main()`.
 */
int main(int argc, char *argv[])
{
    int err;
    struct timespec t0, t1;
    setlocale(LC_ALL, "");

    /* Set program invocation name. */
    program_invocation_name = argv[0];
    program_invocation_short_name = (
        strrchr(program_invocation_name, '/')
        ? strrchr(program_invocation_name, '/') + 1
        : program_invocation_name);

    /* 1. Parse program options. */
    struct program_options args;
    int nargs;
    err = parse_program_options(argc, argv, &args, &nargs);
    if (err) {
        fprintf(stderr, "%s: %s %s\n", program_invocation_short_name,
                strerror(err), argv[nargs]);
        return EXIT_FAILURE;
    }

    /* 2. Read the matrix from a Matrix Market file. */
    if (args.verbose > 0) {
        fprintf(stderr, "mtxfile_read: ");
<<<<<<< HEAD
=======
        fflush(stderr);
>>>>>>> ef46ef0b
        clock_gettime(CLOCK_MONOTONIC, &t0);
    }

    FILE * f;
    if ((f = fopen(args.Apath, "r")) == NULL) {
        fprintf(stderr, "%s: %s: %s\n",
                program_invocation_short_name, args.Apath, strerror(errno));
        program_options_free(&args);
        return EXIT_FAILURE;
    }

    int num_rows;
    int num_columns;
    int64_t num_nonzeros;
    int64_t lines_read = 0;
    int64_t bytes_read = 0;
    err = mtxfile_fread_header(
        &num_rows, &num_columns, &num_nonzeros, f, &lines_read, &bytes_read);
    if (err) {
        if (args.verbose > 0) fprintf(stderr, "\n");
        fprintf(stderr, "%s: %s:%"PRId64": %s\n",
                program_invocation_short_name,
                args.Apath, lines_read+1, strerror(err));
        fclose(f);
        program_options_free(&args);
        return EXIT_FAILURE;
    }
    int * rowidx = malloc(num_nonzeros * sizeof(int));
    if (!rowidx) {
        if (args.verbose > 0) fprintf(stderr, "\n");
        fprintf(stderr, "%s: %s\n", program_invocation_short_name, strerror(errno));
        fclose(f);
        program_options_free(&args);
        return EXIT_FAILURE;
    }
    int * colidx = malloc(num_nonzeros * sizeof(int));
    if (!colidx) {
        if (args.verbose > 0) fprintf(stderr, "\n");
        fprintf(stderr, "%s: %s\n", program_invocation_short_name, strerror(errno));
        free(rowidx);
        fclose(f);
        program_options_free(&args);
        return EXIT_FAILURE;
    }
    double * a = malloc(num_nonzeros * sizeof(double));
    if (!a) {
        if (args.verbose > 0) fprintf(stderr, "\n");
        fprintf(stderr, "%s: %s\n", program_invocation_short_name, strerror(errno));
        free(colidx); free(rowidx);
        fclose(f);
        program_options_free(&args);
        return EXIT_FAILURE;
    }
    err = mtxfile_fread_data(
        num_rows, num_columns, num_nonzeros, rowidx, colidx, a, f, &lines_read, &bytes_read);
    if (err) {
        if (args.verbose > 0) fprintf(stderr, "\n");
        fprintf(stderr, "%s: %s:%"PRId64": %s\n",
                program_invocation_short_name,
                args.Apath, lines_read+1, strerror(err));
        free(a); free(colidx); free(rowidx);
        fclose(f);
        program_options_free(&args);
        return EXIT_FAILURE;
    }

    if (args.verbose > 0) {
        clock_gettime(CLOCK_MONOTONIC, &t1);
        fprintf(stderr, "%'.6f seconds (%'.1f MB/s)\n",
                timespec_duration(t0, t1),
                1.0e-6 * bytes_read / timespec_duration(t0, t1));
    }
    fclose(f);

    /* 3. Convert to ELLPACK format. */
    if (args.verbose > 0) {
        fprintf(stderr, "ell_from_coo: ");
<<<<<<< HEAD
=======
        fflush(stderr);
>>>>>>> ef46ef0b
        clock_gettime(CLOCK_MONOTONIC, &t0);
    }

    int64_t * rowptr = malloc((num_rows+1) * sizeof(int64_t));
    if (!rowptr) {
        if (args.verbose > 0) fprintf(stderr, "\n");
        fprintf(stderr, "%s: %s\n", program_invocation_short_name, strerror(errno));
        free(a); free(colidx); free(rowidx);
        program_options_free(&args);
        return EXIT_FAILURE;
    }
    int64_t ellsize;
    int rowsize;
    int diagsize;
    err = ell_from_coo_size(
        num_rows, num_columns, num_nonzeros, rowidx, colidx, a,
        rowptr, &ellsize, &rowsize, &diagsize,
        args.separate_diagonal);
    if (err) {
        if (args.verbose > 0) fprintf(stderr, "\n");
        fprintf(stderr, "%s: %s\n", program_invocation_short_name, strerror(err));
        free(rowptr); free(a); free(colidx); free(rowidx);
        program_options_free(&args);
        return EXIT_FAILURE;
    }
    int * ellcolidx = malloc(ellsize * sizeof(int));
    if (!ellcolidx) {
        if (args.verbose > 0) fprintf(stderr, "\n");
        fprintf(stderr, "%s: %s\n", program_invocation_short_name, strerror(errno));
        free(rowptr); free(a); free(colidx); free(rowidx);
        program_options_free(&args);
        return EXIT_FAILURE;
    }
#ifdef WITH_OPENMP
    #pragma omp parallel for
#endif
    for (int i = 0; i < num_rows; i++) {
        for (int l = 0; l < rowsize; l++)
            ellcolidx[i*rowsize+l] = 0;
    }
    double * ella = malloc(ellsize * sizeof(double));
    if (!ella) {
        if (args.verbose > 0) fprintf(stderr, "\n");
        fprintf(stderr, "%s: %s\n", program_invocation_short_name, strerror(errno));
        free(ellcolidx);
        free(rowptr); free(a); free(colidx); free(rowidx);
        program_options_free(&args);
        return EXIT_FAILURE;
    }
    double * ellad = malloc(diagsize * sizeof(double));
    if (!ellad) {
        if (args.verbose > 0) fprintf(stderr, "\n");
        fprintf(stderr, "%s: %s\n", program_invocation_short_name, strerror(errno));
        free(ella); free(ellcolidx);
        free(rowptr); free(a); free(colidx); free(rowidx);
        program_options_free(&args);
        return EXIT_FAILURE;
    }
#ifdef WITH_OPENMP
    #pragma omp parallel for
#endif
    for (int i = 0; i < num_rows; i++) {
        ellad[i] = 0;
        for (int l = 0; l < rowsize; l++)
            ella[i*rowsize+l] = 0;
    }
    err = ell_from_coo(
        num_rows, num_columns, num_nonzeros, rowidx, colidx, a,
        rowptr, ellsize, rowsize, ellcolidx, ella, ellad,
        args.separate_diagonal);
    if (err) {
        if (args.verbose > 0) fprintf(stderr, "\n");
        fprintf(stderr, "%s: %s\n", program_invocation_short_name, strerror(err));
        free(ellad); free(ella); free(ellcolidx);
        free(rowptr); free(a); free(colidx); free(rowidx);
        program_options_free(&args);
        return EXIT_FAILURE;
    }
    free(rowptr); free(a); free(colidx); free(rowidx);

    if (args.verbose > 0) {
        clock_gettime(CLOCK_MONOTONIC, &t1);
        fprintf(stderr, "%'.6f seconds, %'d rows, %'"PRId64" nonzeros, %'d nonzeros per row\n",
                timespec_duration(t0, t1), num_rows, ellsize + num_rows, rowsize);
    }

    /* 4. allocate vectors */
    double * x = malloc(num_columns * sizeof(double));
    if (!x) {
        if (args.verbose > 0) fprintf(stderr, "\n");
        fprintf(stderr, "%s: %s\n", program_invocation_short_name, strerror(errno));
        free(ellad); free(ella); free(ellcolidx);
        program_options_free(&args);
        return EXIT_FAILURE;
    }
#ifdef WITH_OPENMP
    #pragma omp parallel for
#endif
    for (int j = 0; j < num_columns; j++) x[j] = 1.0;

    double * y = malloc(num_rows * sizeof(double));
    if (!y) {
        if (args.verbose > 0) fprintf(stderr, "\n");
        fprintf(stderr, "%s: %s\n", program_invocation_short_name, strerror(errno));
        free(x);
        free(ellad); free(ella); free(ellcolidx);
        program_options_free(&args);
        return EXIT_FAILURE;
    }
#ifdef WITH_OPENMP
    #pragma omp parallel for
#endif
    for (int i = 0; i < num_rows; i++) y[i] = 0.0;

    /* 5. compute the matrix-vector multiplication. */
#ifdef WITH_OPENMP
    #pragma omp parallel
#endif
    for (int repeat = 0; repeat < args.repeat; repeat++) {
        #pragma omp master
        if (args.verbose > 0) {
<<<<<<< HEAD
            if (args.separate_diagonal && rowsize == 16) fprintf(stderr, "gemv16sd: ");
            else if (args.separate_diagonal) fprintf(stderr, "gemvsd: ");
            else fprintf(stderr, "gemv: ");
=======
            fprintf(stderr, rowsize == 16 ? "gemv16: " : "gemv: ");
            fflush(stderr);
>>>>>>> ef46ef0b
            clock_gettime(CLOCK_MONOTONIC, &t0);
        }

        if (args.separate_diagonal && rowsize == 16) {
            err = ellgemv16sd(
                num_rows, y, num_columns, x, ellsize, rowsize, ellcolidx, ella, ellad);
            if (err)
                break;
        } else if (args.separate_diagonal) {
            err = ellgemvsd(
                num_rows, y, num_columns, x, ellsize, rowsize, ellcolidx, ella, ellad);
            if (err)
                break;
        } else {
            err = ellgemv(
                num_rows, y, num_columns, x, ellsize, rowsize, ellcolidx, ella);
            if (err)
                break;
        }

        int64_t num_flops = 2*(ellsize+diagsize);
        int64_t min_bytes = num_rows*sizeof(*y) + num_columns*sizeof(*x)
            + ellsize*sizeof(*ellcolidx) + ellsize*sizeof(*ella) + diagsize*sizeof(*ellad);
        int64_t max_bytes = num_rows*sizeof(*y) + ellsize*sizeof(*x)
            + ellsize*sizeof(*ellcolidx) + ellsize*sizeof(*ella)
            + diagsize*sizeof(*ellad) + diagsize*sizeof(*x);

        #pragma omp master
        if (args.verbose > 0) {
            clock_gettime(CLOCK_MONOTONIC, &t1);
<<<<<<< HEAD
            fprintf(stderr, "%'.6f seconds (%'.3f Gnz/s, %'.3f Gflop/s, %'.1f to %'.1f GB/s)\n",
                    timespec_duration(t0, t1),
                    (double) num_nonzeros * 1e-9 / (double) timespec_duration(t0, t1),
                    (double) num_flops * 1e-9 / (double) timespec_duration(t0, t1),
                    (double) min_bytes * 1e-9 / (double) timespec_duration(t0, t1),
                    (double) max_bytes * 1e-9 / (double) timespec_duration(t0, t1));
=======
            fprintf(stderr, "%'.6f seconds (%'.1f Gnz/s, %'.1f Gflop/s, %'.1f GB/s)\n",
                    timespec_duration(t0, t1),
                    (double) num_nonzeros * 1e-9 / (double) timespec_duration(t0, t1),
                    (double) num_flops * 1e-9 / (double) timespec_duration(t0, t1),
                    (double) num_bytes * 1e-9 / (double) timespec_duration(t0, t1));
            fflush(stderr);
>>>>>>> ef46ef0b
        }
    }
    if (err) {
        fprintf(stderr, "%s: %s\n", program_invocation_short_name, strerror(err));
        free(y); free(x);
        free(ellad); free(ella); free(ellcolidx);
        program_options_free(&args);
        return EXIT_FAILURE;
    }
    free(x); free(ellad); free(ella); free(ellcolidx);

    /* 6. write the result vector to a file */
    if (args.ypath && !args.quiet) {
        if (args.verbose > 0) {
            fprintf(stderr, "mtxfile_write: ");
<<<<<<< HEAD
=======
            fflush(stderr);
>>>>>>> ef46ef0b
            clock_gettime(CLOCK_MONOTONIC, &t0);
        }

        FILE * f = fopen(args.ypath, "w");
        if (!f) {
            fprintf(stderr, "%s: %s: %s\n",
                    program_invocation_short_name, strerror(errno), args.ypath);
            free(y);
            program_options_free(&args);
            return EXIT_FAILURE;
        }

        fprintf(f, "%%%%MatrixMarket vector array real general\n");
        fprintf(f, "%d\n", num_rows);
        for (int i = 0; i < num_rows; i++) fprintf(f, "%.*g\n", DBL_DIG, y[i]);
        fclose(f);
        if (args.verbose > 0) {
            clock_gettime(CLOCK_MONOTONIC, &t1);
            fprintf(stderr, "%'.6f seconds\n", timespec_duration(t0, t1));
        }
    }

    free(y);
    program_options_free(&args);
    return EXIT_SUCCESS;
}<|MERGE_RESOLUTION|>--- conflicted
+++ resolved
@@ -1,12 +1,7 @@
-<<<<<<< HEAD
 /*
  * Benchmark program for ELLPACK SpMV
+ *
  * Copyright (C) 2023 James D. Trotter
-=======
-/* Benchmark program for ELLPACK SpMV
- *
- * Copyright (C) 2022 James D. Trotter
->>>>>>> ef46ef0b
  *
  * This program is free software: you can redistribute it and/or
  * modify it under the terms of the GNU General Public License as
@@ -22,12 +17,6 @@
  * along with this program.  If not, see
  * <https://www.gnu.org/licenses/>.
  *
-<<<<<<< HEAD
- * Authors: James D. Trotter <james@simula.no>
- * Last modified: 2023-02-10
- *
-=======
->>>>>>> ef46ef0b
  * Benchmarking program for sparse matrix-vector multiplication (SpMV)
  * with matrices in ELLPACK format.
  *
@@ -37,6 +26,10 @@
  *
  *
  * History:
+ *
+ *  1.2 — 2023-02-10:
+ *
+ *   - add option for separating diagonal and off-diagonal entries
  *
  *  1.1 — 2022-10-23:
  *
@@ -67,9 +60,9 @@
 #include <time.h>
 
 const char * program_name = "ellspmv";
-const char * program_version = "1.1";
+const char * program_version = "1.2";
 const char * program_copyright =
-    "Copyright (C) 2022 James D. Trotter";
+    "Copyright (C) 2023 James D. Trotter";
 const char * program_license =
     "License GPLv3+: GNU GPL version 3 or later <https://gnu.org/licenses/gpl.html>\n"
     "This is free software: you are free to change and redistribute it.\n"
@@ -697,10 +690,6 @@
     /* 2. Read the matrix from a Matrix Market file. */
     if (args.verbose > 0) {
         fprintf(stderr, "mtxfile_read: ");
-<<<<<<< HEAD
-=======
-        fflush(stderr);
->>>>>>> ef46ef0b
         clock_gettime(CLOCK_MONOTONIC, &t0);
     }
 
@@ -778,10 +767,6 @@
     /* 3. Convert to ELLPACK format. */
     if (args.verbose > 0) {
         fprintf(stderr, "ell_from_coo: ");
-<<<<<<< HEAD
-=======
-        fflush(stderr);
->>>>>>> ef46ef0b
         clock_gettime(CLOCK_MONOTONIC, &t0);
     }
 
@@ -903,14 +888,9 @@
     for (int repeat = 0; repeat < args.repeat; repeat++) {
         #pragma omp master
         if (args.verbose > 0) {
-<<<<<<< HEAD
             if (args.separate_diagonal && rowsize == 16) fprintf(stderr, "gemv16sd: ");
             else if (args.separate_diagonal) fprintf(stderr, "gemvsd: ");
             else fprintf(stderr, "gemv: ");
-=======
-            fprintf(stderr, rowsize == 16 ? "gemv16: " : "gemv: ");
-            fflush(stderr);
->>>>>>> ef46ef0b
             clock_gettime(CLOCK_MONOTONIC, &t0);
         }
 
@@ -941,21 +921,12 @@
         #pragma omp master
         if (args.verbose > 0) {
             clock_gettime(CLOCK_MONOTONIC, &t1);
-<<<<<<< HEAD
             fprintf(stderr, "%'.6f seconds (%'.3f Gnz/s, %'.3f Gflop/s, %'.1f to %'.1f GB/s)\n",
                     timespec_duration(t0, t1),
                     (double) num_nonzeros * 1e-9 / (double) timespec_duration(t0, t1),
                     (double) num_flops * 1e-9 / (double) timespec_duration(t0, t1),
                     (double) min_bytes * 1e-9 / (double) timespec_duration(t0, t1),
                     (double) max_bytes * 1e-9 / (double) timespec_duration(t0, t1));
-=======
-            fprintf(stderr, "%'.6f seconds (%'.1f Gnz/s, %'.1f Gflop/s, %'.1f GB/s)\n",
-                    timespec_duration(t0, t1),
-                    (double) num_nonzeros * 1e-9 / (double) timespec_duration(t0, t1),
-                    (double) num_flops * 1e-9 / (double) timespec_duration(t0, t1),
-                    (double) num_bytes * 1e-9 / (double) timespec_duration(t0, t1));
-            fflush(stderr);
->>>>>>> ef46ef0b
         }
     }
     if (err) {
@@ -971,10 +942,6 @@
     if (args.ypath && !args.quiet) {
         if (args.verbose > 0) {
             fprintf(stderr, "mtxfile_write: ");
-<<<<<<< HEAD
-=======
-            fflush(stderr);
->>>>>>> ef46ef0b
             clock_gettime(CLOCK_MONOTONIC, &t0);
         }
 
